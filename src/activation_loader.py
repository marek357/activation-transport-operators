import os
from pathlib import Path
from typing import Generator, Optional, List
from huggingface_hub import hf_hub_download
import torch
import zarr
from torch.utils.data import DataLoader, IterableDataset, get_worker_info
from zarr.storage import StoreLike


class ActivationLoader:
    def __init__(self, activation_dir_path: str = None, files_to_download: Optional[List[str]] = None):
        self.activation_dir_path = activation_dir_path
        if activation_dir_path is None or not os.path.exists(self.activation_dir_path):
            if files_to_download is None:
<<<<<<< HEAD
                raise ValueError(
                    "Either activation_dir_path must be provided or files_to_download must be specified.")
            # download the path from huggingface
            for file in files_to_download:
                path = hf_hub_download(
                    repo_id="TheRootOf3/ato-activations", filename=file, repo_type="dataset"
                )
=======
                raise ValueError("Either activation_dir_path must be provided or files_to_download must be specified.")
            # download the path from huggingface
            for file in files_to_download:
                path = hf_hub_download(repo_id="TheRootOf3/ato-activations", filename=file, repo_type="dataset")
>>>>>>> 01e59e3b
                self.activation_dir_path = Path(path).parent
        self.store_objects: dict[int, StoreLike] = {}
        self.num_samples = 0
        self.samples_per_file = 0

        self.create_store_objects()

    def sample_map(self, idx: int) -> tuple[int, int]:
        if self.samples_per_file == 0:
            msg = "Sample map is not created."
            raise ValueError(msg)
        return (idx // self.samples_per_file, idx % self.samples_per_file)

    def _get_file_list(self) -> list[str]:
        return os.listdir(self.activation_dir_path)

    def __len__(self) -> int:
        return self.num_samples

    def create_store_objects(self) -> None:
        for i, file_name in enumerate(self._get_file_list()):
            file_path = Path(self.activation_dir_path) / file_name

            store = zarr.storage.ZipStore(
                file_path,
                read_only=True,
            )
            self.store_objects[i] = store
            self.num_samples += zarr.open(store,
                                          mode="r")["activations"]["layer_0"].shape[0]

        assert len(self.store_objects) == len(
            self._get_file_list()), "Not all files are loaded."
        z = zarr.open(self.store_objects[0], mode="r")
        self.samples_per_file = z["activations"]["layer_0"].shape[0]

    def get_sample_sequence_length(self, sample_idx: int) -> int:
        part_id, local_sample_id = self.sample_map(sample_idx)
        store = self.store_objects[part_id]
        z = zarr.open(store, mode="r")
        return z["attention_mask"][local_sample_id].sum()

    def get_activation(
        self,
        sample_idx: int,
        position_idx: int = -1,
        layer_idx: int = -1,
    ) -> torch.Tensor:
        """Get the activations for a specific sample, position and layer.

        Args:
            sample_idx (int): The index of the sample.
            position_idx (int): The index of the position. If -1, all positions are selected.
            layer_idx (int): The index of the layer. If -1, all layers are selected.

        Returns:
            torch.Tensor: The activations for the specified sample, position and layer.
            Note that the return format is (num_positions, num_layers, hidden_size).

        """
        part_id, local_sample_id = self.sample_map(sample_idx)
        store = self.store_objects[part_id]
        z = zarr.open(store, mode="r")

        # compute attention mask
        if position_idx == -1:
            pos_slice = slice(0, z["attention_mask"][local_sample_id].sum())
        else:
            if position_idx >= z["attention_mask"][local_sample_id].sum():
                msg = (
                    f"Position index {position_idx} out of bounds for sample "
                    f"{sample_idx}. The sample has length of "
                    f"{z['attention_mask'][local_sample_id].sum()}"
                )
                raise ValueError(msg)
            pos_slice = slice(position_idx, position_idx + 1)

        if layer_idx != -1:
            return torch.tensor(
                z["activations"][f"layer_{layer_idx}"][local_sample_id,
                                                       pos_slice, :],
            ).unsqueeze(1)

        return torch.stack(
            [
                torch.tensor(
                    z["activations"][f"layer_{layer}"][local_sample_id,
                                                       pos_slice, :],
                )
                for layer in range(len(z["activations"]))
            ],
            dim=1,
        )


class ActivationDataset(IterableDataset):
    def __init__(
        self,
        activation_loader: ActivationLoader,
        idx_list: list[int],
        j_policy: str,
        L: int,
        k: int,
    ):
        self.activation_loader = activation_loader
        self.idx_list = idx_list
        self.j_policy = j_policy
        self.L = L
        self.k = k

    def _get_worker_indices(self) -> list[int]:
        """Get the subset of indices that this worker should process."""
        worker_info = get_worker_info()
        if worker_info is None:
            # Single-process data loading, return all indices
            return self.idx_list

        # Multi-process data loading, partition indices among workers
        worker_id = worker_info.id
        num_workers = worker_info.num_workers

        # Partition indices for this worker
        worker_indices = []
        for i, idx in enumerate(self.idx_list):
            if i % num_workers == worker_id:
                worker_indices.append(idx)

        return worker_indices

    def get_next_j_equals_i(
        self,
    ) -> Generator[tuple[torch.Tensor, torch.Tensor], None, None]:
        worker_indices = self._get_worker_indices()

        for idx in worker_indices:
            try:
                sample_sequence_length = self.activation_loader.get_sample_sequence_length(
                    idx)
                for pos in range(sample_sequence_length):
                    x_up = self.activation_loader.get_activation(
                        idx,
                        pos,
                        self.L,
                    )
                    y_down = self.activation_loader.get_activation(
                        idx,
                        pos,
                        self.L + self.k,
                    )

                    # Ensure consistent tensor shapes (squeeze position dim since we're getting single positions)
                    # Remove position and layer dimension
                    x_up = x_up.squeeze(0).squeeze(0)
                    # Remove position and layer dimension
                    y_down = y_down.squeeze(0).squeeze(0)

                    yield (x_up, y_down)
            except (ValueError, IndexError) as e:
                # TODO: Replace with logging
                print(f"Warning: Skipping sample {idx} due to error: {e}")
                continue

    def __iter__(self):
        if self.j_policy == "j==i":
            return self.get_next_j_equals_i()
        else:
            msg = "Other j-policies are not yet implemented."
            raise NotImplementedError(msg)


def partition_loader(
    num_samples: int,
    train_prop: float,
    val_prop: float,
    test_prop: float,
):
    assert train_prop + val_prop + test_prop == 1, "Proportions must sum to 1"

    train_size = int(num_samples * train_prop)
    val_size = int(num_samples * val_prop)

    train_indices = list(range(train_size))
    val_indices = list(range(train_size, train_size + val_size))
    test_indices = list(range(train_size + val_size, num_samples))

    return train_indices, val_indices, test_indices


<<<<<<< HEAD
def get_train_val_test_datasets(L, k, loader: ActivationLoader):
=======
def get_train_val_test_datasets(L, k):
    loader = ActivationLoader(files_to_download=["activations-gemma2-2b-slimpajama-500k_sample10/activations_part_0000.zarr.zip"])
>>>>>>> 01e59e3b
    train_indices, val_indices, test_indices = partition_loader(
        num_samples=len(loader),
        train_prop=0.8,
        val_prop=0.1,
        test_prop=0.1
    )

    train_dataset = ActivationDataset(loader, train_indices, "i==j", L, k)
    val_dataset = ActivationDataset(loader, val_indices, "i==j", L, k)
    test_dataset = ActivationDataset(loader, test_indices, "i==j", L, k)

    return train_dataset, val_dataset, test_dataset


if __name__ == "__main__":
    loader = ActivationLoader("./activations-gemma2-2b-slimpajama-500k")

    # Load activations for the first layer and the first position
    item = loader.get_activation(4, 0, 0)
    print("Sample 4, Layer 0, Position 0. Shape:", item.shape)

    # Load activations for the first layer and all positions
    item = loader.get_activation(4, -1, 0)
    print("Sample 4, Layer 0, All positions. Shape:", item.shape)

    # Load activations for all layers and positions
    item = loader.get_activation(4, -1, -1)
    print("Sample 4, All layers, All positions. Shape:", item.shape)

    print("Testing the IterableDataset")
    print("Total samples (sequences) in activation loader:", len(loader))
    train_indices, val_indices, test_indices = partition_loader(
        len(loader),
        train_prop=0.8,
        val_prop=0.1,
        test_prop=0.1,
    )
    dataset = ActivationDataset(loader, train_indices, "j==i", 0, 2)
    dataloader = DataLoader(dataset, batch_size=4, num_workers=2)

    for x, y in dataloader:
        print("X shape:", x.shape)
        print("Y shape:", y.shape)
        break
<|MERGE_RESOLUTION|>--- conflicted
+++ resolved
@@ -1,5 +1,7 @@
 import os
 from pathlib import Path
+from typing import Generator, Optional, List
+from huggingface_hub import hf_hub_download
 from typing import Generator, Optional, List
 from huggingface_hub import hf_hub_download
 import torch
@@ -10,10 +12,11 @@
 
 class ActivationLoader:
     def __init__(self, activation_dir_path: str = None, files_to_download: Optional[List[str]] = None):
+
+    def __init__(self, activation_dir_path: str = None, files_to_download: Optional[List[str]] = None):
         self.activation_dir_path = activation_dir_path
         if activation_dir_path is None or not os.path.exists(self.activation_dir_path):
             if files_to_download is None:
-<<<<<<< HEAD
                 raise ValueError(
                     "Either activation_dir_path must be provided or files_to_download must be specified.")
             # download the path from huggingface
@@ -21,12 +24,6 @@
                 path = hf_hub_download(
                     repo_id="TheRootOf3/ato-activations", filename=file, repo_type="dataset"
                 )
-=======
-                raise ValueError("Either activation_dir_path must be provided or files_to_download must be specified.")
-            # download the path from huggingface
-            for file in files_to_download:
-                path = hf_hub_download(repo_id="TheRootOf3/ato-activations", filename=file, repo_type="dataset")
->>>>>>> 01e59e3b
                 self.activation_dir_path = Path(path).parent
         self.store_objects: dict[int, StoreLike] = {}
         self.num_samples = 0
@@ -215,12 +212,7 @@
     return train_indices, val_indices, test_indices
 
 
-<<<<<<< HEAD
 def get_train_val_test_datasets(L, k, loader: ActivationLoader):
-=======
-def get_train_val_test_datasets(L, k):
-    loader = ActivationLoader(files_to_download=["activations-gemma2-2b-slimpajama-500k_sample10/activations_part_0000.zarr.zip"])
->>>>>>> 01e59e3b
     train_indices, val_indices, test_indices = partition_loader(
         num_samples=len(loader),
         train_prop=0.8,
@@ -264,4 +256,4 @@
     for x, y in dataloader:
         print("X shape:", x.shape)
         print("Y shape:", y.shape)
-        break
+        break